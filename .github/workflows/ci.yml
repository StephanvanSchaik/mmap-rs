name: CI

on:
  push:
    branches: [ master ]
  pull_request:
    branches: [ master ]

env:
  CARGO_TERM_COLOR: always

jobs:
  build:
    strategy:
      matrix:
        os: [windows-2019, ubuntu-latest, macos-latest]
        toolchain:
          - stable
          - 1.67
    runs-on: ${{ matrix.os }}

    steps:
    - uses: actions/checkout@v3
    - name: Install Rust toolchain
      uses: actions-rs/toolchain@v1
      with:
        toolchain: ${{ matrix.toolchain }}
        override: true
        components: rustfmt, clippy
        target: ${{ matrix.target.rust }}
    - name: Build
      run: cargo build
    - name: Run tests
      run: cargo test

  cross-windows:
    runs-on: windows-2019
    strategy:
      matrix:
        toolchain:
          - stable
          - 1.67
        target:
          - rust: 'aarch64-pc-windows-msvc'
          - rust: 'i686-pc-windows-msvc'
    steps:
    - uses: actions/checkout@v3
    - name: Install Rust toolchain
      uses: actions-rs/toolchain@v1
      with:
        toolchain: ${{ matrix.toolchain }}
        override: true
        components: rustfmt, clippy
        target: ${{ matrix.target.rust }}
    - name: Build
      run: cargo build --target ${{ matrix.target.rust }}

  cross-linux:
    runs-on: ubuntu-latest
    strategy:
      matrix:
        toolchain:
          - stable
          - 1.67
        target:
        - arch: 'aarch64'
          rust: 'aarch64-unknown-linux-gnu'
          os: 'aarch64-linux-gnu'
        - arch: 'arm'
          rust: 'armv7-unknown-linux-gnueabihf'
          os: 'arm-linux-gnueabihf'
        - arch: 'i386'
          rust: 'i686-unknown-linux-gnu'
          os: 'i686-linux-gnu'

    steps:
    - uses: actions/checkout@v3
    - name: Install Rust toolchain
      uses: actions-rs/toolchain@v1
      with:
        toolchain: ${{ matrix.toolchain }}
        override: true
        components: rustfmt, clippy
        target: ${{ matrix.target.rust }}
    - name: Install QEMU and toolchain
      run: |
        sudo apt update
        sudo apt -y install qemu-user qemu-user-static gcc-${{ matrix.target.os }} binutils-${{ matrix.target.os }} binutils-${{ matrix.target.os }}-dbg
    - name: Append .cargo config
      run: |
        echo "[target.${{ matrix.target.rust }}]" >> ~/.cargo/config
        echo "runner = \"qemu-${{ matrix.target.arch }} -L /usr/${{ matrix.target.os }}/\"" >> ~/.cargo/config
        echo "linker = \"${{ matrix.target.os }}-gcc\"" >> ~/.cargo/config
    - name: Build
      run: cargo build --target ${{ matrix.target.rust }}
    - name: Examples
      run: |
        cargo run --target ${{ matrix.target.rust }} --example areas
        cargo run --target ${{ matrix.target.rust }} --example map_anon
    - name: Run tests
      run: cargo test

  freebsd:
    runs-on: ubuntu-latest
    strategy:
      matrix:
        os:
<<<<<<< HEAD
        - release: '13.1'
        - release: '12.3'
        toolchain:
          - stable
          - 1.67
=======
        - release: '14.0'
        - release: '13.2'
>>>>>>> 41597e3f

    steps:
    - uses: actions/checkout@v4
    - name: Build (freebsd-${{ matrix.os.release }})
      uses: vmactions/freebsd-vm@v1
      with:
        release: ${{ matrix.os.release }}
        envs: 'RUSTFLAGS'
        usesh: true
        prepare: |
          pkg install -y curl
        run: |
          curl https://sh.rustup.rs -sSf | sh -s -- --profile minimal -y
          . "$HOME/.cargo/env"
          rustup install ${{ matrix.toolchain }}
          rustup default ${{ matrix.toolchain }}
          cargo build
          cargo test
          cargo install cargo-msrv && cargo msrv verify

  android:
    runs-on: ubuntu-latest
    strategy:
      matrix:
        toolchain:
          - stable
          - 1.67
        target:
        - rust: 'aarch64-linux-android'
        - rust: 'armv7-linux-androideabi'
        - rust: 'x86_64-linux-android'
        - rust: 'i686-linux-android'

    steps:
    - uses: actions/checkout@v3
    - name: Install Rust toolchain
      uses: actions-rs/toolchain@v1
      with:
        toolchain: ${{ matrix.toolchain }}
        override: true
        components: rustfmt, clippy
        target: ${{ matrix.target.rust }}
    - name: Build
      run: cargo build --target ${{ matrix.target.rust }}

  aarch64-apple-ios:
    runs-on: macos-12
    strategy:
      matrix:
        toolchain:
          - stable
          - 1.67

    steps:
    - uses: actions/checkout@v3
    - name: Install Rust toolchain
      uses: actions-rs/toolchain@v1
      with:
        toolchain: ${{ matrix.toolchain }}
        override: true
        components: rustfmt, clippy
        target: aarch64-apple-ios
    - name: Build
      run: cargo build --target aarch64-apple-ios<|MERGE_RESOLUTION|>--- conflicted
+++ resolved
@@ -105,16 +105,11 @@
     strategy:
       matrix:
         os:
-<<<<<<< HEAD
-        - release: '13.1'
-        - release: '12.3'
+        - release: '14.0'
+        - release: '13.2'
         toolchain:
           - stable
           - 1.67
-=======
-        - release: '14.0'
-        - release: '13.2'
->>>>>>> 41597e3f
 
     steps:
     - uses: actions/checkout@v4
